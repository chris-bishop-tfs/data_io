"""Tools and builders used for standardized data IO"""
from .location import build_location, DatabaseLocation
from .builder import URLKeyBuilder
import abc
import io
import logging
from attr import attrs, attrib
import urllib
from pyspark.sql import SparkSession, DataFrame, DataFrameReader, DataFrameWriter
import pyspark.sql.functions as sf
from pyspark.dbutils import DBUtils
from configparser import RawConfigParser
from typing import Any, Optional, Tuple, Union
from urlpath import URL


@attrs
class BaseConnection(abc.ABC):
    """
    Describes a basic connection object. Connections minimally require
    a `read` and `write` method.

    Note: Connections should not be initialized directly. Use the builders
    or higher-level APIs instead.
    """

    url: str = attrib(default=None)

    @property
    def location(self):
        """
        Store location information as a location object. For now, we'll
        build these on the fly rather than cacheing. But we'll eventually
        want to cache this information (e.g., lru cache)
        """

        return build_location(self.url)

    @property
    def jdbc_url(self):
        """
        JDBC connection strings are required to connect to various backends
        such as Oracle, Redshift, Postgres, etc. This provides a default
        JDBC connection string. Specific connections might require modification
        but this should cover the bulk of LSG's use cases.
        """

        return "jdbc:{scheme}://{hostname}:{port}/{db}".format(
            scheme=self.location.scheme,
            hostname=self.location.hostname,
            port=self.location.port,
            db=self.location.db
        )

    def read(
        self,
        spark=None,
        *largs,
        **kwargs
    ):
        """
        Read data at specificed `location` as a Spark DataFrame

        Args:
          spark (Databricks spark object):
          kwargs: generic read options.

        Returns:
          data (Pyspark DataFrame): The data
        """

        raise NotImplementedError

    def write(
        self,
        data,
        *largs,
        **kwargs
    ):
        """
        All connections will have a write method, but details
        of write will differ depending on the backend.
        """

        raise NotImplementedError

    def _check_source(self, *largs, **kwargs):
        """
        Validates read and catches reasons for failure. Proved useful
        when running source existence and has_data.

        Args:
          largs/kwargs passed through to self.read()

        Returns:
          exists, has_data (tuple)
        """

        n_rows = 0
        exists = False

        try:

            logging.info(f'Verifying {self.url} exists.')

            # This will fail of the table / source doesn't exist
            data_frame = (
              self
              .read(
                *largs,
                **kwargs
              )
            )

            # We only need a single row to confirm existence and data integrity
            # (for now). This can be expanded in time.
            n_rows = len(
              data_frame
              .take(1)
            )

            # If the read works, then the source exists
            exists = True

#         except java.sql.SQLException as e:
#             # Note that this exception handling isn't awesome at the moment.
#             # This will also trigger if there are errors in the SQL statement itself.
#             logging.exception(f'{self.url} does NOT exist.')
#             logging.debug(e)

        except Exception as e:
            
            # Error handling
            logging.info(f'Unexpected Exception. Does your source exist?:\n\n')
            logging.exception(e)

        finally:
            # exists and has_data returned
            has_data = n_rows > 0

            # Print status for debugging
            logging.debug(
                f'{self.url}: Exists: {exists}, Has Data: {has_data}')

        return exists, has_data


    def check_filter(self, filter_str=None, **kwargs):
        """
        Examine the return of connection with specific filter applied.

        Note that small changes are required for S3 (and other non-SQL) reads.

        Args:
          filter_str (str): filter string to test

        Returns:
          exists, has_data
        """

        # Build the query string
        query = f"""
        SELECT
          1
        FROM
          {self.location.schema}.{self.location.table}
        {f'WHERE {filter_str}' if filter_str is not None else ''}
        LIMIT 1"""

        logging.info(f"Checking filter '{filter_str}'")

        # Check the source with a filter in place.
        # We opt to use a SQL query so we push work back to the backend (when possible)
        return self._check_source(query=query)


class ConnectionBuilder(URLKeyBuilder):
    """
    Builds the appropriate connection object from a URL.

    Adding Connections:
      - Write connection class
      - Register with builder
    """

    def __init__(self, *largs, **kwargs):
        super(URLKeyBuilder, self).__init__()

    def build(self, url: str) -> BaseConnection:
        """
        Build a connection and return it
        """

        # Get the key
        url_key = self.build_url_key(url)

        # Generate a location object. This describes where the data are
        location = build_location(url)

        # Let's get the handler so we can do some conditional checks
        connection_class = self.get_handler(url_key)

        # We'll need to expand this check as we add other types of
        # connections that require authentication.
        #
        # At time of writing, the logic here should support JDBC connections
        # like Redshift/Oracle
        if isinstance(location, DatabaseLocation):
            """
            Grab connection information from stored config file.
            """

            # Get credentials
            username, password, user = self.get_credentials(url)

            # Alter location parts to create a new URL
            # Ran into URL parsing issues, so needed to
            # quote username and password
            _url = (
                url
                .replace(
<<<<<<< HEAD
                    f'{user}@',
=======
                    'user@',
>>>>>>> 342997eb
                    f'{urllib.parse.quote(username)}:{urllib.parse.quote(password)}@'
                )
            )

        else:

            _url = url

        # Need a little more information (potentially)
        # for Redshift connections (e.g., s3 bucket)
        if isinstance(connection_class, RedshiftConnection):

            pass

        connection = connection_class(_url)

        return connection

    def get_secret(self, key: str, scope: Optional[str] = None) -> str:
        """
        Retrieve a desired key from the specified secrets scope
        """

        if scope is None:

            # Need to get the active spark session
            spark = SparkSession.builder.getOrCreate()

            # Create dbutils object so we can get the user name
            # This enables the package to function outside of a notebook
            dbutils = DBUtils(spark)

            # Reference: https://kb.databricks.com/notebooks/get-notebook-username.html
            # XXX Note: assumes user@ in URL, but this might not be true moving forward
            scope = (
                dbutils
                .notebook
                .entry_point
                .getDbutils()
                .notebook()
                .getContext()
                .tags()
                .apply('user')
                # XXX Hack incoming
                .split('@')
                [0]
            )

        # Retrieve the secret, yo!
        secret = (
            dbutils
            .secrets
            .get(
                scope=scope,
                key=key
            )
        )

        return secret

    def get_credentials(self, url: str) -> Tuple[str, str]:
        """
        Needed a way to do routine credential lookups.

        At time of writing, credentials will be stored as
        databricks secrets registered in a user-specific
        scope. While credentials are often shared
        (e.g., service accounts) this allows us the flexibility
        of using different accounts to improve security.

        Future dev:
        - Default lookup to DSLSG_SCOPE?
        """

        # Figure out the relevant base string for the
        # username and credentials.
        location = build_location(url)
<<<<<<< HEAD
        # getting creds
        user= URL(url).username

        # Makes formatted strings below nicer to work with
        # XXX Hard-coded user@. Sloppy, Bishop. Sloppy.
        cred_base = f"{location.scheme}://{user}@{location.hostname}/{location.db}"
=======

        # Makes formatted strings below nicer to work with
        # XXX Hard-coded user@. Sloppy, Bishop. Sloppy.
        cred_base = f"{location.scheme}://user@{location.hostname}/{location.db}"
>>>>>>> 342997eb

        # Let's get the new credentials.cfg
        # XXX Hard-coded credentials file name. Sloppy, Bishop. Sloppy.
        config_file = self.get_secret('credentials.cfg')

        # Convert to a file-like object
        config_buffer = io.StringIO(config_file)

        # Create a parser so we can strip out the information we need
        # 2021-05-11 CWB: changed config parser to RawConfigParser to
        # bypass interpolation.
        # https://stackoverflow.com/questions/14340366/configparser-and-string-with
        config_parser = RawConfigParser()
        config_parser.read_file(config_buffer)

        # Retrieve username
        # Hard-coding OK here.
        username = config_parser.get(cred_base, 'username')
        password = config_parser.get(cred_base, 'password')

        return username, password, user


class DatabaseConnection(BaseConnection):
    """
      Intermediate connection class with common code and default behavior.
    """

    def check_spark_session(
      self,
      spark: Union[None, SparkSession]
    ) -> SparkSession:
        # check for active spark session
        if spark is None:
            spark = SparkSession.builder.getOrCreate()

        return spark

    def build_options(self, default_options: dict, is_read: bool, **kwargs) -> dict:
        # We'll set the default options then override with
        # whatever the user wants
        options = default_options

        for option, value in kwargs.items():
            options[option] = value

        # This is clunky, but we needed a way to support query/dbtable
        if (
          not(isinstance(self, S3Connection))
          and is_read
          and ('query' not in options.keys() and 'dbtable' not in options.keys())
        ):
            options['query'] = f'SELECT * FROM {self.location.schema}.{self.location.table}'

        return options

    def implement_options(
      self,
      r_w: Union[DataFrameWriter, DataFrameReader],
      options: dict
    ) -> Union[DataFrameWriter, DataFrameReader]:
        # Set options for the reader object
        for option, value in options.items():
            r_w = r_w.option(option, value)

        return r_w

    def build_reader(
        self,
        spark: Optional[SparkSession] = None,
        default_read_options: Optional[dict] = None,
        *largs,
        **kwargs
    ) -> DataFrameReader:

        spark = self.check_spark_session(spark)

        read_options = self.build_options(default_read_options, True, **kwargs)

        reader = spark.read.format(read_options['format'])
        reader = self.implement_options(reader, read_options)

        return reader

    def build_writer(
        self,
        data: DataFrame,
        default_write_options: Optional[dict] = None,
        *largs,
        **kwargs
    ) -> DataFrameWriter:

        write_options = self.build_options(
            default_write_options, False, **kwargs)

        writer = data.write

        # set format and mode separately, remove from options dict
        if 'format' in write_options:
            writer = writer.format(write_options['format'])
            write_options.pop('format', None)

        if 'mode' in write_options:
            writer = writer.mode(write_options['mode'])
            write_options.pop('mode', None)

        writer = self.implement_options(writer, write_options)

        return writer


class RedshiftConnection(DatabaseConnection):
    """
    Redshift connector

    XXX Temporary S3 bucket is hard-coded. It will break with other roles.
    XXX Needs hardening.
    """

    def read(
        self,
        spark: Optional[SparkSession] = None,
        *largs,
        **kwargs
    ) -> DataFrame:
        """
        Read method for redshift data sources.

        Named inputs are assumed to be read parameters

        Args:
          spark (spark session): spark thingy

        Returns:
          data (spark DF): the data, YO
        """

        # Set default read options
        default_read_options: dict = dict(
            user=self.location.username,
            password=self.location.password,
            forward_spark_s3_credentials=True,
            url=self.jdbc_url,
            format="com.databricks.spark.redshift",
            # This is the most questionable to me ... OK to use
            # for multiple people?
            # XXX This should be set through a shared configuration
            # file so other groups can use it
            # tempdir='s3a://tfsds-lsg-test/ingestion/redshift_temp',
            tempdir='s3a://tfsdl-lsg-lslpgds-test/redshift',
            # By default, read everything from the table
            # dbtable=f'{self.location.schema}.{self.location.table}'
            # query=f'SELECT * FROM {self.location.schema}.{self.location.table}'
        )

        reader = self.build_reader(
            spark=spark,
            default_read_options=default_read_options,
            *largs,
            **kwargs
        )

        # Finally, load the data and return a pyspark DF
        data = reader.load()

        return data

    def write(
        self,
        data: DataFrame,
        *largs,
        **kwargs
    ) -> None:

        # Set default options
        # XXX Spark's write API is not homogenous,
        # so we're going to force it to be
        default_write_options: dict = dict(
            format="com.databricks.spark.redshift",
            url=self.jdbc_url,
            user=self.location.username,
            password=self.location.password,
            # 2022-02-15 CB: reenabled default
            dbtable=f"{self.location.schema}.{self.location.table}",
            forward_spark_s3_credentials=True,
            tempdir="s3a://tfsds-lsg-test/ingestion/redshift_temp",
            mode='default'
        )

        writer = self.build_writer(
            data,
            default_write_options=default_write_options,
            *largs,
            **kwargs
        )

        writer.save()

        return None


class PostgresqlConnection(DatabaseConnection):
    """
    Postgres

    This needs to be reorganized so Postgres/Redshift and related connections
    have far, far less redundant code.
    """

    def read(
        self,
        spark: Optional[SparkSession] = None,
        *largs,
        **kwargs
    ) -> DataFrame:
        """
        Read method for redshift data sources.

        Named inputs are assumed to be read parameters

        Args:
          spark (spark session): spark thingy

        Returns:
          data (spark DF): the data, YO
        """

        # Set default read options
        default_read_options: dict = dict(
            format='jdbc',
            user=self.location.username,
            driver="org.postgresql.Driver",
            password=self.location.password,
            forward_spark_s3_credentials=True,
            url=self.jdbc_url,
            mode='default'
        )

        reader = self.build_reader(
            spark=spark,
            default_read_options=default_read_options,
            *largs,
            **kwargs
        )

        # Finally, load the data and return a pyspark DF
        data = reader.load()

        return data

    def write(
        self,
        data: DataFrame,
        *largs,
        **kwargs
    ) -> None:

        # Set default read options
        default_write_options: dict = dict(
            format='jdbc',
            user=self.location.username,
            driver="org.postgresql.Driver",
            password=self.location.password,
            forward_spark_s3_credentials=True,
            url=self.jdbc_url,
            mode='default'
        )

        writer = self.build_writer(
            data,
            default_write_options=default_write_options,
            *largs,
            **kwargs
        )

        writer.save()

        return None


class S3Connection(DatabaseConnection):
    """
    Read form and write to S3 buckets.
    """

    def _check_source(self, filter_str, **kwargs):
        """
        Validates read and catches reasons for failure. Proved useful
        when running source existence and has_data.

        Args:
          largs/kwargs passed through to self.read()

        Returns:
          exists, has_data (tuple)
        """

        n_rows = 0
        exists = False

        try:

            logging.info(f'Verifying {self.url} exists.')

            # This will fail of the table / source doesn't exist
            data_frame = (
              self
              .read(
                **kwargs
              )
              .filter(
                sf.expr(filter_str)
              )
            )

            # We only need a single row to confirm existence and data integrity
            # (for now). This can be expanded in time.
            n_rows = len(
              data_frame
              .take(1)
            )

            # If the read works, then the source exists
            exists = True

#         except java.sql.SQLException as e:
#             # Note that this exception handling isn't awesome at the moment.
#             # This will also trigger if there are errors in the SQL statement itself.
#             logging.exception(f'{self.url} does NOT exist.')
#             logging.debug(e)

        except Exception as e:
            
            # Error handling
            logging.info(f'Unexpected Exception. Does your source exist?:\n\n')
            logging.exception(e)

        finally:
            # exists and has_data returned
            has_data = n_rows > 0

            # Print status for debugging
            logging.debug(
                f'{self.url}: Exists: {exists}, Has Data: {has_data}')

        return exists, has_data

    def check_filter(self, filter_str=None, **kwargs):
        """
        Examine the return of connection with specific filter applied.

        Note that small changes are required for S3 (and other non-SQL) reads.
        """

        if filter_str is None:
            filter_str = 'TRUE'

        logging.info(f"Checking filter '{filter_str}'")

#         # Need to do something slightly different for S3 since we can't
#         # (easily) execute SQL directly.
#         data_frame = (
#             self
#             .read(
#                 **kwargs
#             )
#             .filter(
#                 sf.expr(filter_str)
#             )
#         )

        return self._check_source(filter_str)

    def read(
        self,
        spark: Optional[SparkSession] = None,
        **kwargs
    ) -> DataFrame:

        # Set default read options
        default_read_options: dict = dict(
            inferSchema=True,
            header=True,
            format='parquet'
        )

        reader = self.build_reader(
            spark=spark,
            default_read_options=default_read_options,
            **kwargs
        )

        # Finally, load the data and return a pyspark DF
        data = reader.load(self.url)

        return data

    def write(
        self,
        data: DataFrame,
        *largs,
        **kwargs
    ) -> None:

        # Set default options
        # XXX Spark's write API is not homogenous,
        # so we're going to force it to be
        default_write_options = dict(
            mode='default',
            format="parquet"
        )

        writer = self.build_writer(
            data,
            default_write_options=default_write_options,
            *largs,
            **kwargs
        )

        writer.save(self.url)

        return None


class OracleConnection(DatabaseConnection):
    """
    Read from and write to S3 buckets.
    """

    @property
    def jdbc_url(self) -> str:

        location = self.location
        # XXX `thin` driver hard-coded. Should make this smarter later.
        return f"jdbc:oracle:thin:{location.username}/{location.password}@//{location.hostname}:{location.port}/{location.db}"

    def read(
        self,
        spark: Optional[SparkSession] = None,
        *largs,
        **kwargs
    ) -> DataFrame:

        # Set default read options
        default_read_options = dict(
            user=self.location.username,
            password=self.location.password,
            url=self.jdbc_url,
            # For faster reads
            fetchsize=10000,
            driver="oracle.jdbc.driver.OracleDriver",
            format='jdbc'
        )

        reader = self.build_reader(
            spark=spark,
            default_read_options=default_read_options,
            *largs,
            **kwargs
        )

        # Finally, load the data and return a pyspark DF
        data = reader.load()

        return data

    def check_filter(self, filter_str=None, **kwargs):
        """
        Examine the return of connection with specific filter applied.

        Note that small changes are required for S3 (and other non-SQL) reads.

        Args:
          filter_str (str): filter string to test

        Returns:
          exists, has_data ()
        """

        # Build the query string
        query = f"""
        SELECT
          1
        FROM
          {self.location.schema}.{self.location.table}
        {f'WHERE {filter_str} AND' if filter_str is not None else ''}
        ROWNUM=1"""

        logging.info(f"Checking filter '{filter_str}'")

        # Check the source with a filter in place.
        # We opt to use a SQL query so we push work back to the backend (when possible)
        return self._check_source(query=query)

    def write(
        self,
        data: DataFrame,
        *largs,
        **kwargs
    ) -> None:

        # Set default options
        # XXX Spark's write API is not homogenous,
        # so we're going to force it to be
        default_write_options = dict(
            mode='default',
            # We'll write to CSV by default ... parquet apparently
            # does not fit into the standard write API.
            # Thanks, databricks. Thanks.
            driver="oracle.jdbc.driver.OracleDriver"
        )

        writer = self.build_writer(
            data,
            default_write_options=default_write_options,
            *largs,
            **kwargs
        )

        writer.jdbc(self.jdbc_url, self.location.table)

        return None

# Connections are the workhorse of this library
connection_builder = ConnectionBuilder()
connection_builder.register(('redshift',), RedshiftConnection)
connection_builder.register(('oracle',), OracleConnection)
connection_builder.register(('postgresql',), PostgresqlConnection)
connection_builder.register(('s3a',), S3Connection)

def build_connection(url: str, *largs, **kwargs) -> BaseConnection:
    """
    High-level convenience function to build connection-type objects.

    Args:
      url (str): URL of data or backend
      optional args are passed through to builder

    Returns:
      connection (Connection): returns connection type object
    """

    # Leverage the builder
    connection = connection_builder.build(url, *largs, **kwargs)

    return connection<|MERGE_RESOLUTION|>--- conflicted
+++ resolved
@@ -219,11 +219,8 @@
             _url = (
                 url
                 .replace(
-<<<<<<< HEAD
                     f'{user}@',
-=======
-                    'user@',
->>>>>>> 342997eb
+
                     f'{urllib.parse.quote(username)}:{urllib.parse.quote(password)}@'
                 )
             )
@@ -301,19 +298,12 @@
         # Figure out the relevant base string for the
         # username and credentials.
         location = build_location(url)
-<<<<<<< HEAD
         # getting creds
         user= URL(url).username
 
         # Makes formatted strings below nicer to work with
         # XXX Hard-coded user@. Sloppy, Bishop. Sloppy.
         cred_base = f"{location.scheme}://{user}@{location.hostname}/{location.db}"
-=======
-
-        # Makes formatted strings below nicer to work with
-        # XXX Hard-coded user@. Sloppy, Bishop. Sloppy.
-        cred_base = f"{location.scheme}://user@{location.hostname}/{location.db}"
->>>>>>> 342997eb
 
         # Let's get the new credentials.cfg
         # XXX Hard-coded credentials file name. Sloppy, Bishop. Sloppy.
